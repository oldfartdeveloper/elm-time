module TestDate exposing (..)

import Expect exposing (Expectation)
import Fuzz exposing (int, intRange)
import Test exposing (..)
import Time.Date exposing (..)


someDate : Date
someDate =
    date 1992 5 29


datesEqual : Date -> ( Int, Int, Int ) -> Expect.Expectation
datesEqual date dateTuple =
    Expect.equal (toTuple date) dateTuple


validLeapYears : List Int
validLeapYears =
    List.concat [ [ -400, -396, -392, -388, -384, -380, -376, -372, -368, -364, -360, -356, -352, -348, -344, -340, -336, -332, -328, -324, -320, -316, -312, -308, -304, -296, -292, -288, -284, -280 ], [ -276, -272, -268, -264, -260, -256, -252, -248, -244, -240, -236, -232, -228, -224, -220, -216, -212, -208, -204, -196, -192, -188, -184, -180, -176, -172, -168, -164, -160, -156 ], [ -152, -148, -144, -140, -136, -132, -128, -124, -120, -116, -112, -108, -104, -96, -92, -88, -84, -80, -76, -72, -68, -64, -60, -56, -52, -48, -44, -40, -36, -32 ], [ -28, -24, -20, -16, -12, -8, -4, 0, 4, 8, 12, 16, 20, 24, 28, 32, 36, 40, 44, 48, 52, 56, 60, 64, 68, 72, 76, 80, 84, 88 ], [ 92, 96, 104, 108, 112, 116, 120, 124, 128, 132, 136, 140, 144, 148, 152, 156, 160, 164, 168, 172, 176, 180, 184, 188, 192, 196, 204, 208, 212, 216 ], [ 220, 224, 228, 232, 236, 240, 244, 248, 252, 256, 260, 264, 268, 272, 276, 280, 284, 288, 292, 296, 304, 308, 312, 316, 320, 324, 328, 332, 336, 340 ], [ 344, 348, 352, 356, 360, 364, 368, 372, 376, 380, 384, 388, 392, 396, 400, 404, 408, 412, 416, 420, 424, 428, 432, 436, 440, 444, 448, 452, 456, 460 ], [ 464, 468, 472, 476, 480, 484, 488, 492, 496, 504, 508, 512, 516, 520, 524, 528, 532, 536, 540, 544, 548, 552, 556, 560, 564, 568, 572, 576, 580, 584 ], [ 588, 592, 596, 604, 608, 612, 616, 620, 624, 628, 632, 636, 640, 644, 648, 652, 656, 660, 664, 668, 672, 676, 680, 684, 688, 692, 696, 704, 708, 712 ], [ 716, 720, 724, 728, 732, 736, 740, 744, 748, 752, 756, 760, 764, 768, 772, 776, 780, 784, 788, 792, 796, 800, 804, 808, 812, 816, 820, 824, 828, 832 ], [ 836, 840, 844, 848, 852, 856, 860, 864, 868, 872, 876, 880, 884, 888, 892, 896, 904, 908, 912, 916, 920, 924, 928, 932, 936, 940, 944, 948, 952, 956 ], [ 960, 964, 968, 972, 976, 980, 984, 988, 992, 996, 1004, 1008, 1012, 1016, 1020, 1024, 1028, 1032, 1036, 1040, 1044, 1048, 1052, 1056, 1060, 1064, 1068, 1072, 1076, 1080 ], [ 1084, 1088, 1092, 1096, 1104, 1108, 1112, 1116, 1120, 1124, 1128, 1132, 1136, 1140, 1144, 1148, 1152, 1156, 1160, 1164, 1168, 1172, 1176, 1180, 1184, 1188, 1192, 1196, 1200, 1204 ], [ 1208, 1212, 1216, 1220, 1224, 1228, 1232, 1236, 1240, 1244, 1248, 1252, 1256, 1260, 1264, 1268, 1272, 1276, 1280, 1284, 1288, 1292, 1296, 1304, 1308, 1312, 1316, 1320, 1324, 1328 ], [ 1332, 1336, 1340, 1344, 1348, 1352, 1356, 1360, 1364, 1368, 1372, 1376, 1380, 1384, 1388, 1392, 1396, 1404, 1408, 1412, 1416, 1420, 1424, 1428, 1432, 1436, 1440, 1444, 1448, 1452 ], [ 1456, 1460, 1464, 1468, 1472, 1476, 1480, 1484, 1488, 1492, 1496, 1504, 1508, 1512, 1516, 1520, 1524, 1528, 1532, 1536, 1540, 1544, 1548, 1552, 1556, 1560, 1564, 1568, 1572, 1576 ], [ 1580, 1584, 1588, 1592, 1596, 1600, 1604, 1608, 1612, 1616, 1620, 1624, 1628, 1632, 1636, 1640, 1644, 1648, 1652, 1656, 1660, 1664, 1668, 1672, 1676, 1680, 1684, 1688, 1692, 1696 ], [ 1704, 1708, 1712, 1716, 1720, 1724, 1728, 1732, 1736, 1740, 1744, 1748, 1752, 1756, 1760, 1764, 1768, 1772, 1776, 1780, 1784, 1788, 1792, 1796, 1804, 1808, 1812, 1816, 1820, 1824 ], [ 1828, 1832, 1836, 1840, 1844, 1848, 1852, 1856, 1860, 1864, 1868, 1872, 1876, 1880, 1884, 1888, 1892, 1896, 1904, 1908, 1912, 1916, 1920, 1924, 1928, 1932, 1936, 1940, 1944, 1948 ], [ 1952, 1956, 1960, 1964, 1968, 1972, 1976, 1980, 1984, 1988, 1992, 1996, 2000, 2004, 2008, 2012, 2016, 2020 ] ]


standardYearMonths : List Int
standardYearMonths =
    [ 31, 28, 31, 30, 31, 30, 31, 31, 30, 31, 30, 31 ]


leapYearMonths : List Int
leapYearMonths =
    [ 31, 29, 31, 30, 31, 30, 31, 31, 30, 31, 30, 31 ]


monthDays : Int -> Int -> Int
monthDays year month =
    let
        monthDays =
            if isLeapYear year then
                leapYearMonths
            else
                standardYearMonths
    in
    monthDays
        |> List.drop (month - 1)
        |> List.head
        |> Maybe.withDefault 0


fuzzDate : String -> (Int -> Int -> Int -> Expectation) -> Test
fuzzDate =
    fuzz3 int (intRange 1 12) (intRange 1 31)


constructing : Test
constructing =
    describe "Time.Date.date"
        [ fuzzDate "constructs dates" <|
            \year month day ->
                let
                    day_ =
                        clamp 1 day (monthDays year month)
                in
                datesEqual (date year month day_) ( year, month, day_ )
        , test "constructs valid dates" <|
            always <|
                datesEqual (date 1992 5 29) ( 1992, 5, 29 )
        , test "accounts for leap years" <|
            always <|
                datesEqual (date 1992 2 29) ( 1992, 2, 29 )
        , test "clamps invalid dates" <|
            always <|
                datesEqual (date 1993 2 29) ( 1993, 2, 28 )
        ]


leapYears : Test
leapYears =
    describe "Time.Date.isLeapYear"
        [ describe "isLeapYear"
            [ fuzz (intRange -400 2020) "is correct given any year" <|
                \year ->
                    if List.member year validLeapYears then
                        Expect.true ("Expected " ++ toString year ++ " to be a leap year") (isLeapYear year)
                    else
                        Expect.false (toString year ++ " is not a leap year") (isLeapYear year)
            ]
        , describe "daysInMonth"
            [ fuzz2 (intRange -400 2020) (intRange 1 12) "is correct given any year, month pair" <|
                \year month ->
                    daysInMonth year month
                        |> Expect.equal (Just <| monthDays year month)
            ]
        ]


adders : Test
adders =
    describe "Time.Date.add{Years,Months,Days}"
        [ test "addYears is relative" <|
            \() ->
                let
                    date1 =
                        date 1992 2 29
                            |> addYears 1

                    date2 =
                        date 1993 2 28
                in
                Expect.equal date1 date2
        , test "addMonths is relative" <|
            \() ->
                let
                    date1 =
                        date 1992 1 31
                            |> addMonths 1

                    date2 =
                        date 1992 2 29
                in
                Expect.equal date1 date2
        , fuzz3 (intRange -400 3000) (intRange 1 12) (intRange -100 100) "addMonths is revertable" <|
            \year month addage ->
                let
                    date1 =
                        date year month 1

                    date2 =
                        addMonths addage date1
                in
                Expect.equal date1 (addMonths -addage date2)
        , fuzz int "addDays is absolute" <|
            \days ->
                let
                    date1 =
                        someDate

                    date2 =
                        addDays days date1

                    dt =
                        delta date2 date1
                in
                Expect.equal days dt.days
        ]


toFromTuple : Test
toFromTuple =
    describe "Time.Date.{to,from}Tuple"
        [ fuzzDate "they have an inverse relationship" <|
            \year month day ->
                let
                    date1 =
                        date year month day

                    date2 =
                        date1
                            |> toTuple
                            |> fromTuple
                in
                Expect.equal date1 date2
        ]


<<<<<<< HEAD

{-
   paddedIntTest : Test
   paddedIntTest =
       let
           parseEq input expectedInt () =
               case run paddedInt input of
                   Err parserMsg ->
                       Expect.fail (toString parserMsg ++ " in input '" ++ input ++ "'")

                   Ok actualInt ->
                       if expectedInt == actualInt then
                           Expect.pass
                       else
                           Expect.fail ("expected '" ++ toString actualInt ++ "' to equal '" ++ toString expectedInt ++ "' from input '" ++ input ++ "'")
       in
       describe "Time.Internal.paddedInt"
           [ test "doesn't corrupt conversion when no leading zeros" <|
               parseEq "01" 1
           ]
-}
=======
toFromISO8601 : Test
toFromISO8601 =
    let
        renderEq date output () =
            toISO8601 date
                |> Expect.equal output

        parseEq input date () =
            case ( fromISO8601 input, date ) of
                ( Err message, _ ) ->
                    Expect.fail (message ++ " in input '" ++ input ++ "'")

                ( Ok date1, date2 ) ->
                    if date1 == date2 then
                        Expect.pass
                    else
                        Expect.fail ("expected '" ++ toISO8601 date1 ++ "' to equal '" ++ toISO8601 date2 ++ "' from input '" ++ input ++ "'")

        parseFails input () =
            case fromISO8601 input of
                Err _ ->
                    Expect.pass

                Ok _ ->
                    Expect.fail ("parsing '" ++ input ++ "' should have failed")
    in
        describe "Time.Date.{to,from}ISO8601"
            [ test "toISO8601 of epoch is correct" <|
                renderEq (date 1970 1 1) "1970-01-01"
            , test "toISO8601 of some date is correct" <|
                renderEq someDate "1992-05-29"
            , test "fromISO8601 of a valid date is correct" <|
                parseEq "1992-05-29" (date 1992 5 29)
            , test "fromISO8601 of a badly-formatted date fails" <|
                parseFails ""
            , test "fromISO8601 of a badly-formatted date fails 2" <|
                parseFails "1992-05"
            , test "fromISO8601 of an invalid date fails" <|
                parseFails "1991-02-31"
            ]
>>>>>>> 5dbda475
<|MERGE_RESOLUTION|>--- conflicted
+++ resolved
@@ -159,70 +159,4 @@
                             |> fromTuple
                 in
                 Expect.equal date1 date2
-        ]
-
-
-<<<<<<< HEAD
-
-{-
-   paddedIntTest : Test
-   paddedIntTest =
-       let
-           parseEq input expectedInt () =
-               case run paddedInt input of
-                   Err parserMsg ->
-                       Expect.fail (toString parserMsg ++ " in input '" ++ input ++ "'")
-
-                   Ok actualInt ->
-                       if expectedInt == actualInt then
-                           Expect.pass
-                       else
-                           Expect.fail ("expected '" ++ toString actualInt ++ "' to equal '" ++ toString expectedInt ++ "' from input '" ++ input ++ "'")
-       in
-       describe "Time.Internal.paddedInt"
-           [ test "doesn't corrupt conversion when no leading zeros" <|
-               parseEq "01" 1
-           ]
--}
-=======
-toFromISO8601 : Test
-toFromISO8601 =
-    let
-        renderEq date output () =
-            toISO8601 date
-                |> Expect.equal output
-
-        parseEq input date () =
-            case ( fromISO8601 input, date ) of
-                ( Err message, _ ) ->
-                    Expect.fail (message ++ " in input '" ++ input ++ "'")
-
-                ( Ok date1, date2 ) ->
-                    if date1 == date2 then
-                        Expect.pass
-                    else
-                        Expect.fail ("expected '" ++ toISO8601 date1 ++ "' to equal '" ++ toISO8601 date2 ++ "' from input '" ++ input ++ "'")
-
-        parseFails input () =
-            case fromISO8601 input of
-                Err _ ->
-                    Expect.pass
-
-                Ok _ ->
-                    Expect.fail ("parsing '" ++ input ++ "' should have failed")
-    in
-        describe "Time.Date.{to,from}ISO8601"
-            [ test "toISO8601 of epoch is correct" <|
-                renderEq (date 1970 1 1) "1970-01-01"
-            , test "toISO8601 of some date is correct" <|
-                renderEq someDate "1992-05-29"
-            , test "fromISO8601 of a valid date is correct" <|
-                parseEq "1992-05-29" (date 1992 5 29)
-            , test "fromISO8601 of a badly-formatted date fails" <|
-                parseFails ""
-            , test "fromISO8601 of a badly-formatted date fails 2" <|
-                parseFails "1992-05"
-            , test "fromISO8601 of an invalid date fails" <|
-                parseFails "1991-02-31"
-            ]
->>>>>>> 5dbda475
+        ]